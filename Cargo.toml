--- conflicted
+++ resolved
@@ -1,13 +1,11 @@
 [package]
-<<<<<<< HEAD
 name = "aarch64"
 version = "3.0.1"
-authors = ["Andre Richter <andre.o.richter@gmail.com>", "koumingyang <1761674434@qq.com>", "Yuekai Jia <equation618@gmail.com>"]
-=======
-name = "cortex-a"
-version = "5.1.2"
-authors = ["Andre Richter <andre.o.richter@gmail.com>"]
->>>>>>> 5f939dff
+authors = [
+        "Andre Richter <andre.o.richter@gmail.com>",
+        "koumingyang <1761674434@qq.com>",
+        "Yuekai Jia <equation618@gmail.com>",
+]
 description = "Low level access to Cortex-A processors"
 homepage = "https://github.com/equation314/aarch64"
 repository = "https://github.com/equation314/aarch64"
@@ -16,13 +14,10 @@
 categories = ["embedded", "hardware-support", "no-std"]
 license = "MIT/Apache-2.0"
 edition = "2018"
-exclude = [
-        "Makefile"
-]
+exclude = ["Makefile"]
 
 [dependencies]
-<<<<<<< HEAD
-register = "0.2.0"
+register = "1.x.x"
 bit_field = "0.9.0"
 bitflags = "1.0.1"
 usize_conversions = "0.2.0"
@@ -33,7 +28,4 @@
 
 [dependencies.ux]
 default-features = false
-version = "0.1.0"
-=======
-register = "1.x.x"
->>>>>>> 5f939dff
+version = "0.1.0"