// SPDX-License-Identifier: Apache-2.0 OR MIT
//
// Copyright (c) 2018-2021 by the author(s)
//
// Author(s):
//   - Andre Richter <andre.o.richter@gmail.com>

macro_rules! __read_raw {
    ($width:ty, $asm_instr:tt, $asm_reg_name:tt, $asm_width:tt) => {
        /// Reads the raw bits of the CPU register.
        #[inline]
        fn get(&self) -> $width {
            match () {
                #[cfg(target_arch = "aarch64")]
                () => {
                    let reg;
                    unsafe {
<<<<<<< HEAD
                        llvm_asm!(concat!($asm_instr, " $0, ", $asm_reg_name) : "=r"(reg) ::: "volatile");
=======
                        asm!(concat!($asm_instr, " {reg:", $asm_width, "}, ", $asm_reg_name), reg = out(reg) reg, options(nomem, nostack));
>>>>>>> 5f939dff
                    }
                    reg
                }

                #[cfg(not(target_arch = "aarch64"))]
                () => unimplemented!(),
            }
        }
    };
}

macro_rules! __write_raw {
    ($width:ty, $asm_instr:tt, $asm_reg_name:tt, $asm_width:tt) => {
        /// Writes raw bits to the CPU register.
        #[cfg_attr(not(target_arch = "aarch64"), allow(unused_variables))]
        #[inline]
        fn set(&self, value: $width) {
            match () {
                #[cfg(target_arch = "aarch64")]
                () => {
                    unsafe {
<<<<<<< HEAD
                        llvm_asm!(concat!($asm_instr, " ", $asm_reg_name, ", $0") :: "r"(value) :: "volatile")
=======
                        asm!(concat!($asm_instr, " ", $asm_reg_name, ", {reg:", $asm_width, "}"), reg = in(reg) value, options(nomem, nostack))
>>>>>>> 5f939dff
                    }
                }

                #[cfg(not(target_arch = "aarch64"))]
                () => unimplemented!(),
            }
        }
    };
}

/// Raw read from system coprocessor registers.
macro_rules! sys_coproc_read_raw {
    ($width:ty, $asm_reg_name:tt, $asm_width:tt) => {
        __read_raw!($width, "mrs", $asm_reg_name, $asm_width);
    };
}

/// Raw write to system coprocessor registers.
macro_rules! sys_coproc_write_raw {
    ($width:ty, $asm_reg_name:tt, $asm_width:tt) => {
        __write_raw!($width, "msr", $asm_reg_name, $asm_width);
    };
}

/// Raw read from (ordinary) registers.
macro_rules! read_raw {
    ($width:ty, $asm_reg_name:tt, $asm_width:tt) => {
        __read_raw!($width, "mov", $asm_reg_name, $asm_width);
    };
}
/// Raw write to (ordinary) registers.
macro_rules! write_raw {
    ($width:ty, $asm_reg_name:tt, $asm_width:tt) => {
        __write_raw!($width, "mov", $asm_reg_name, $asm_width);
    };
}<|MERGE_RESOLUTION|>--- conflicted
+++ resolved
@@ -15,11 +15,7 @@
                 () => {
                     let reg;
                     unsafe {
-<<<<<<< HEAD
-                        llvm_asm!(concat!($asm_instr, " $0, ", $asm_reg_name) : "=r"(reg) ::: "volatile");
-=======
                         asm!(concat!($asm_instr, " {reg:", $asm_width, "}, ", $asm_reg_name), reg = out(reg) reg, options(nomem, nostack));
->>>>>>> 5f939dff
                     }
                     reg
                 }
@@ -41,11 +37,7 @@
                 #[cfg(target_arch = "aarch64")]
                 () => {
                     unsafe {
-<<<<<<< HEAD
-                        llvm_asm!(concat!($asm_instr, " ", $asm_reg_name, ", $0") :: "r"(value) :: "volatile")
-=======
                         asm!(concat!($asm_instr, " ", $asm_reg_name, ", {reg:", $asm_width, "}"), reg = in(reg) value, options(nomem, nostack))
->>>>>>> 5f939dff
                     }
                 }
 
