--- conflicted
+++ resolved
@@ -29,9 +29,6 @@
         impl sealed::Dmb for $A {
             #[inline(always)]
             unsafe fn __dmb(&self) {
-<<<<<<< HEAD
-                llvm_asm!(concat!("DMB ", stringify!($A)) : : : "memory" : "volatile")
-=======
                 match () {
                     #[cfg(target_arch = "aarch64")]
                     () => {
@@ -41,15 +38,11 @@
                     #[cfg(not(target_arch = "aarch64"))]
                     () => unimplemented!(),
                 }
->>>>>>> 5f939dff
             }
         }
         impl sealed::Dsb for $A {
             #[inline(always)]
             unsafe fn __dsb(&self) {
-<<<<<<< HEAD
-                llvm_asm!(concat!("DSB ", stringify!($A)) : : : "memory" : "volatile")
-=======
                 match () {
                     #[cfg(target_arch = "aarch64")]
                     () => {
@@ -59,7 +52,6 @@
                     #[cfg(not(target_arch = "aarch64"))]
                     () => unimplemented!(),
                 }
->>>>>>> 5f939dff
             }
         }
     };
@@ -67,7 +59,6 @@
 
 // Full system
 pub struct SY;
-<<<<<<< HEAD
 pub struct ST;
 pub struct LD;
 
@@ -80,13 +71,7 @@
 pub struct NSH;
 pub struct NSHST;
 pub struct NSHLD;
-=======
-pub struct ISH;
-pub struct ISHST;
->>>>>>> 5f939dff
 
-dmb_dsb!(ISH);
-dmb_dsb!(ISHST);
 dmb_dsb!(SY);
 dmb_dsb!(ST);
 dmb_dsb!(LD);
@@ -102,9 +87,6 @@
 impl sealed::Isb for SY {
     #[inline(always)]
     unsafe fn __isb(&self) {
-<<<<<<< HEAD
-        llvm_asm!("ISB SY" : : : "memory" : "volatile")
-=======
         match () {
             #[cfg(target_arch = "aarch64")]
             () => {
@@ -114,7 +96,6 @@
             #[cfg(not(target_arch = "aarch64"))]
             () => unimplemented!(),
         }
->>>>>>> 5f939dff
     }
 }
 
